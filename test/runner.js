"use strict";

var Runner = require('integra').Runner
  , Cover = require('integra').Cover
  , RCover = require('integra').RCover
  , f = require('util').format
  , m = require('mongodb-version-manager')
  , path = require('path')
  , NodeVersionFilter = require('./filters/node_version_filter')
  , MongoDBVersionFilter = require('./filters/mongodb_version_filter')
  , MongoDBTopologyFilter = require('./filters/mongodb_topology_filter')
  , ES6PromisesSupportedFilter = require('./filters/es6_promises_supported_filter')
  , ES6GeneratorsSupportedFilter = require('./filters/es6_generators_supported_filter')
  , TravisFilter = require('./filters/travis_filter')
  , FileFilter = require('integra').FileFilter
  , TestNameFilter = require('integra').TestNameFilter;

var detector = require('gleak')();
var smokePlugin = require('./smoke_plugin.js');
var argv = require('optimist')
    .usage('Usage: $0 -t [target] -e [environment] -n [name] -f [filename] -r [smoke report file]')
    .demand(['t'])
    .argv;

// MongoDB Topology Manager
var ServerManager = require('mongodb-topology-manager').Server,
  ReplSetManager = require('mongodb-topology-manager').ReplSet,
  ShardingManager = require('./test_topologies.js').Sharded;

// Skipping parameters
var startupOptions = {
    skipStartup: true
  , skipRestart: true
  , skipShutdown: true
  , skip: false
}

// Skipping parameters
var startupOptions = {
    skipStartup: false
  , skipRestart: false
  , skipShutdown: false
  , skip: false
}

// Skipping parameters
if(argv.s) {
  var startupOptions = {
      skipStartup: true
    , skipRestart: true
    , skipShutdown: true
    , skip: false
  }
}

/**
 * Standalone MongoDB Configuration
 */
var f = require('util').format;
var mongo = require('..');
var Logger = mongo.Logger;

var clone = function(obj) {
  var copy = {};
  for(var name in obj) copy[name] = obj[name];
  return copy;
}

var Configuration = function(options) {
  options = options || {};
  var host = options.host || 'localhost';
  var port = options.port || 27017;
  var db = options.db || 'integration_tests';
  var url = options.url || "mongodb://%slocalhost:27017/" + db;
  var manager = options.manager;
  var skipStart = typeof options.skipStart == 'boolean' ? options.skipStart : false;
  var skipTermination = typeof options.skipTermination == 'boolean' ? options.skipTermination : false;
  var setName = options.setName || 'rs';
  var replicasetName = options.replicasetName || 'rs';

  // Write concerns
  var writeConcern = options.writeConcern || {w:1};
  var writeConcernMax = options.writeConcernMax || {w:1};

  // Default function
  var defaultFunction = function(host, port, options) {
    return new mongo.Server(host, port, options || {});
  };

  // Create a topology function
  var topology = options.topology || defaultFunction;

  return function(context) {
    return {
      start: function(callback) {
        var self = this;
        if(skipStart) return callback();

        // Purge the database
        manager.purge().then(function() {
          console.log("[purge the directories]");

          var Logger = require('mongodb-topology-manager').Logger;
          manager.start().then(function() {
            console.log("[started the topology]");
            var Logger = require('mongodb-topology-manager').Logger;
            // Logger.setLevel('info');
            // Create an instance
            new mongo.Db(self.db, topology(host, port)).open(function(err, db) {
              if(err) return callback(err);

              db.dropDatabase(function(err) {
                db.close();
                callback();
              });
            });
          }).catch(function(err) {
            console.log(err.stack);
          });
        }).catch(function(err) {
          console.log(err.stack);
        });
      },

      stop: function(callback) {
        if(skipTermination) return callback();
        // Stop the servers
        manager.stop().then(function() {
          callback();
        });
      },

      restart: function(options, callback) {
        if(typeof options == 'function') callback = options, options = {purge:true, kill:true};
        if(skipTermination) return callback();

        // Stop the servers
        manager.restart().then(function() {
          callback();
        });
      },

      setup: function(callback) {
        callback();
      },

      teardown: function(callback) {
        callback();
      },

      newDbInstance: function(dbOptions, serverOptions) {
        serverOptions = serverOptions || {};
        // Override implementation
        if(options.newDbInstance) {
          return options.newDbInstance(dbOptions, serverOptions);
        }

        // Set up the options
        var keys = Object.keys(options);
        if(keys.indexOf('sslOnNormalPorts') != -1) serverOptions.ssl = true;

        // Fall back
        var port = serverOptions && serverOptions.port || options.port || 27017;
        var host = serverOptions && serverOptions.host || 'localhost';

        // Default topology
        var topology = mongo.Server;
        // If we have a specific topology
        if(options.topology) {
          topology = options.topology;
        }

        // Return a new db instance
        return new mongo.Db(db, new topology(host, port, serverOptions), dbOptions);
      },

      newDbInstanceWithDomainSocket: function(dbOptions, serverOptions) {
        // Override implementation
        if(options.newDbInstanceWithDomainSocket) return options.newDbInstanceWithDomainSocket(dbOptions, serverOptions);

        // Default topology
        var topology = mongo.Server;
        // If we have a specific topology
        if(options.topology) {
          topology = options.topology;
        }

        // Fall back
        var host = serverOptions && serverOptions.host || "/tmp/mongodb-27017.sock";

        // Set up the options
        var keys = Object.keys(options);
        if(keys.indexOf('sslOnNormalPorts') != -1) serverOptions.ssl = true;
        // If we explicitly testing undefined port behavior
        if(serverOptions && serverOptions.port == 'undefined') {
          return new mongo.Db(db, topology(host, undefined, serverOptions), dbOptions);
        }

        // Normal socket connection
        return new mongo.Db(db, topology(host, serverOptions), dbOptions);
      },

      url: function(username, password) {
        // Fall back
        var auth = "";

        if(username && password) {
          auth = f("%s:%s@", username, password);
        }

        return f(url, auth);
      },

      // newTopology: function(options, callback) {
      //   if(typeof options == 'function') {
      //     callback = options;
      //     options = {};
      //   }
      //
      //   callback(null, topology(this, mongo));
      // },
      //
      // newConnection: function(options, callback) {
      //   if(typeof options == 'function') {
      //     callback = options;
      //     options = {};
      //   }
      //
      //   var server = topology(this, mongo);
      //   // Set up connect
      //   server.once('connect', function() {
      //     callback(null, server);
      //   });
      //
      //   // Connect
      //   server.connect();
      // },

      // Additional parameters needed
      database: db || options.db,
      require: mongo,
      port: port,
      host: host,
      setName: setName,
      db: db,
      manager: manager,
      replicasetName: replicasetName,
      writeConcern: function() { return clone(writeConcern) },
      writeConcernMax: function() { return clone(writeConcernMax) }
    }
  }
}

// Set up the runner
var runner = new Runner({
    logLevel:'info'
  , runners: 1
  , failFast: true
});

var testFiles = [
  // Logging tests
    '/test/functional/logger_tests.js'

  // APM tests
  , '/test/functional/apm_tests.js'

  // Connection spec tests
  , '/test/functional/connection_string_spec_tests.js'

  // Replicaset read concern (make sure no illegal state due to teardown tests)
  , '/test/functional/readconcern_tests.js'

  // Promise tests
  , '/test/functional/promises_db_tests.js'
  , '/test/functional/promises_collection_tests.js'
  , '/test/functional/promises_cursor_tests.js'
  , '/test/functional/operation_promises_example_tests.js'
  , '/test/functional/byo_promises_tests.js'

  // Functionality tests
  , '/test/functional/mongo_client_tests.js'
  , '/test/functional/collection_tests.js'
  , '/test/functional/db_tests.js'
  , '/test/functional/cursor_tests.js'
  , '/test/functional/insert_tests.js'
  , '/test/functional/aggregation_tests.js'
  , '/test/functional/connection_tests.js'
  , '/test/functional/cursorstream_tests.js'
  , '/test/functional/custom_pk_tests.js'
  , '/test/functional/domain_tests.js'
  , '/test/functional/error_tests.js'
  , '/test/functional/find_tests.js'
  , '/test/functional/index_tests.js'
  , '/test/functional/mapreduce_tests.js'
  , '/test/functional/maxtimems_tests.js'
  , '/test/functional/multiple_db_tests.js'
  , '/test/functional/object_id_tests.js'
  , '/test/functional/raw_tests.js'
  , '/test/functional/readpreference_tests.js'
  , '/test/functional/remove_tests.js'
  , '/test/functional/unicode_tests.js'
  , '/test/functional/uri_tests.js'
  , '/test/functional/url_parser_tests.js'
  , '/test/functional/gridfs_tests.js'
  , '/test/functional/bulk_tests.js'
  , '/test/functional/operation_example_tests.js'
  , '/test/functional/crud_api_tests.js'
  , '/test/functional/reconnect_tests.js'
  , '/test/functional/find_and_modify_tests.js'
  , '/test/functional/document_validation_tests.js'
  , '/test/functional/ignore_undefined_tests.js'

  // Replicaset tests
  , '/test/functional/replset_read_preference_tests.js'
  , '/test/functional/replset_operations_tests.js'
  , '/test/functional/replset_failover_tests.js'
  , '/test/functional/replset_connection_tests.js'

  // Sharding tests
  , '/test/functional/sharding_failover_tests.js'
  , '/test/functional/sharding_connection_tests.js'
  , '/test/functional/sharding_read_preference_tests.js'

  // SSL tests
  , '/test/functional/ssl_mongoclient_tests.js'
  , '/test/functional/ssl_validation_tests.js'
  , '/test/functional/ssl_x509_connect_tests.js'

  // SCRAM tests
  , '/test/functional/scram_tests.js'

  // LDAP Tests
  , '/test/functional/ldap_tests.js'

  // Kerberos Tests
  , '/test/functional/kerberos_tests.js'

  // Authentication Tests
  , '/test/functional/authentication_tests.js'

  // GridFS
  , '/test/functional/gridfs_stream_tests.js'
]

// Check if we support es6 generators
try {
  eval("(function *(){})");
  // Generator tests
  testFiles.push('/test/functional/operation_generators_example_tests.js');
} catch(err) {}

// Add all the tests to run
testFiles.forEach(function(t) {
  if(t != "") runner.add(t);
});

// // Add the Coverage plugin
// runner.plugin(new Cover({
//  logLevel: "info"
//  , filters: [
//      /_tests.js/
//    , "js-bson"
//    , "/tests/"
//    , "/tools/"
//  ]
// }));

// // Add the RCoverage plugin
// runner.plugin(new RCover({
//    logLevel: "info"
//  , filters: [
//      /_tests.js/
//    , "js-bson"
//    , "/tests/"
//    , "/tools/"
//  ]
// }));

// Add a Node version plugin
runner.plugin(new NodeVersionFilter(startupOptions));
// Add a MongoDB version plugin
runner.plugin(new MongoDBVersionFilter(startupOptions));
// Add a Topology filter plugin
runner.plugin(new MongoDBTopologyFilter(startupOptions));
// Add a Filter allowing us to specify that a function requires Promises
runner.plugin(new ES6PromisesSupportedFilter())
// Add a Filter allowing us to validate if generators are available
runner.plugin(new ES6GeneratorsSupportedFilter())

// Exit when done
runner.on('exit', function(errors, results) {
  process.exit(0)
});

// Set Logger level for driver
// Logger.setLevel('info');
Logger.setLevel('error');
// Logger.setLevel('debug');
// Logger.filter('class', ['ReplSet', 'Server', 'Connection']);
// Logger.filter('class', ['ReplSet', 'Server', 'Pool', 'Connection']);
// Logger.filter('class', ['ReplSet', 'Server', 'Cursor']);
//Logger.filter('class', ['Mongos', 'Server']);
//Logger.filter('class', ['Mongos', 'Server']);
// Logger.filter('class', ['Mongos']);
// Logger.filter('class', ['ReplSet']);

// We want to export a smoke.py style json file
if(argv.r) {
  console.log("Writing smoke output to " + argv.r);
  smokePlugin.attachToRunner(runner, argv.r);
}

// Are we running a functional test
if(argv.t == 'functional') {
  // Contain the config
  var config = null;

  //
  // Execute the final code
  var executeTestSuite = function() {
    // If we have a test we are filtering by
    if(argv.f) {
      runner.plugin(new FileFilter(argv.f));
    }

<<<<<<< HEAD
  if(argv.e == 'replicaset') {
    config = createConfiguration({
        port: 31000,
        host: 'localhost',
        url: "mongodb://%slocalhost:31000/integration_tests?rs_name=rs",
        writeConcernMax: {w: 'majority', wtimeout: 30000},
        replicasetName: 'rs',

        topology: function(host, port, serverOptions) {
          var m = require('../');
          host = host || 'localhost'; port = port || 31000;
          serverOptions = shallowClone(serverOptions);
          serverOptions.rs_name = 'rs';
          serverOptions.poolSize = 1;
          return new m.ReplSet([new m.Server(host, port)], serverOptions);
        },

        manager: function() {
          var ReplSetManager = require('mongodb-tools').ReplSetManager;
          // Return manager
          return new ReplSetManager({
              dbpath: path.join(path.resolve('db'))
            , logpath: path.join(path.resolve('db'))
            , arbiters: 1
            // , enableMajorityReadConcern:null
            , tags: [{loc: "ny"}, {loc: "sf"}, {loc: "sf"}]
            , replSet: 'rs', startPort: 31000
          });
        },
=======
    if(argv.n) {
      runner.plugin(new TestNameFilter(argv.n));
    }

    // Add travis filter
    runner.plugin(new TravisFilter());

    // Skip startup
    if(startupOptions.skipStartup) {
      return runner.run(Configuration(config));
    }

    // Skip the version download and use local mongod in PATH
    if(argv.l) {
      return runner.run(Configuration(config));
    }

    // Kill any running MongoDB processes and
    // `install $MONGODB_VERSION` || `use existing installation` || `install stable`
    m(function(err){
      if(err) return console.error(err) && process.exit(1);

      m.current(function(err, version){
        if(err) return console.error(err) && process.exit(1);
        console.log('Running tests against MongoDB version `%s`', version);
        // Run the configuration
        runner.run(Configuration(config));
      });
>>>>>>> 8a473ae9
    });
  }

  //
  // Replicaset configuration
  if(argv.e == 'replicaset') {
    // Establish the server version
    new ServerManager('mongod').discover().then(function(r) {
      // The individual nodes
      var nodes = [{
        tags: {loc: 'ny'},
        // mongod process options
        options: {
          bind_ip: 'localhost',
          port: 31000,
          dbpath: f('%s/../db/31000', __dirname),
          setParameter: ['enableTestCommands=1']
        }
      }, {
        tags: {loc: 'sf'},
        options: {
          bind_ip: 'localhost',
          port: 31001,
          dbpath: f('%s/../db/31001', __dirname),
          setParameter: ['enableTestCommands=1']
        }
      }, {
        tags: {loc: 'sf'},
        options: {
          bind_ip: 'localhost',
          port: 31002,
          dbpath: f('%s/../db/31002', __dirname),
          setParameter: ['enableTestCommands=1']
        }
      }, {
        tags: {loc: 'sf'},
        priority: 0,
        options: {
          bind_ip: 'localhost',
          port: 31003,
          dbpath: f('%s/../db/31003', __dirname),
          setParameter: ['enableTestCommands=1']
        }
      }, {
        arbiter: true,
        options: {
          bind_ip: 'localhost',
          port: 31004,
          dbpath: f('%s/../db/31004', __dirname),
          setParameter: ['enableTestCommands=1']
        }
      }];

      // Do we have 3.2
      if(r.version[0] == 3 && r.version[1] == 2) {
        nodes = nodes.map(function(x) {
          x.options.enableMajorityReadConcern = null;
          return x;
        });
      }

      // Test suite Configuration
      config = {
          host: 'localhost', port: 31000, setName: 'rs'
        , url: "mongodb://%slocalhost:31000/integration_tests?rs_name=rs"
        , writeConcernMax: {w: 'majority', wtimeout: 30000}
        , replicasetName: 'rs'
        , topology: function(host, port, serverOptions) {
            host = host || 'localhost'; port = port || 31000;
            serverOptions = clone(serverOptions);
            serverOptions.rs_name = 'rs';
            serverOptions.poolSize = 1;
            return new mongo.ReplSet([
              new mongo.Server(host, port)
            ], serverOptions);
          }
        , manager: new ReplSetManager('mongod', nodes, {
          replSet: 'rs'
        })
      }

      // Execute test suite
      executeTestSuite();
    });
  }

  //
  // Sharded configuration
  if(argv.e == 'sharded') {
    //
    // Sharded
    config = {
        host: 'localhost'
      , port: 51000
      , url: "mongodb://%slocalhost:51000/integration_tests"
      , writeConcernMax: {w: 'majority', wtimeout: 30000}
      , skipStart: startupOptions.skipStartup
      , skipTermination: startupOptions.skipShutdown
      , topology: function(host, port, options) {
        return new mongo.Mongos([
          new mongo.Server(host, port, options || {})
        ]);
      }, manager: new ShardingManager({
      })
    }

    executeTestSuite();
  }

  //
  // SSL configuration
  if(argv.e == 'ssl') {
    // Create ssl server
    config = {
        sslOnNormalPorts: null
      , fork:null
      , sslPEMKeyFile: __dirname + "/functional/ssl/server.pem"
      , url: "mongodb://%slocalhost:27017/integration_tests?ssl=true"
      , topology: function(host, port, serverOptions) {
        host = host || 'localhost';
        port = port || 27017;
        serverOptions = clone(serverOptions);
        serverOptions.poolSize = 1;
        serverOptions.ssl = true
        serverOptions.sslValidate = false;
        return new mongo.Server(host, port, serverOptions);
      }, manager: new ServerManager('mongod', {
        dbpath: path.join(path.resolve('db'), f("data-%d", 27017)),
        sslOnNormalPorts: null,
        sslPEMKeyFile: __dirname + "/functional/ssl/server.pem",
        setParameter: ['enableTestCommands=1']
      })
    }

    executeTestSuite();
  }

  //
  // SSL configuration
  if(argv.e == 'scram') {
    // Create ssl server
    config = {
        url: "mongodb://%slocalhost:27017/integration_tests"
      , topology: function(host, port, serverOptions) {
        host = host || 'localhost';
        port = port || 27017;
        serverOptions = clone(serverOptions);
        serverOptions.poolSize = 1;
        return new mongo.Server(host, port, serverOptions);
      }, manager: new ServerManager('mongod', {
        dbpath: path.join(path.resolve('db'), f("data-%d", 27017)),
        auth:null
      })
    }

    executeTestSuite();
  }

  //
  // Authentication Configuration
  if(argv.e == 'auth') {
    // Create ssl server
    config = {
        url: "mongodb://%slocalhost:27017/integration_tests"
      , topology: function(host, port, serverOptions) {
        host = host || 'localhost';
        port = port || 27017;
        serverOptions = clone(serverOptions);
        serverOptions.poolSize = 1;
        return new mongo.Server(host, port, serverOptions);
      }, manager: new ServerManager('mongod', {
        dbpath: path.join(path.resolve('db'), f("data-%d", 27017)),
        auth:null
      })
    }

    executeTestSuite();
  }

  //
  // Single server
  if(!argv.e || argv.e == 'kerberos' || argv.e == 'ldap') {
    config = {
        host: 'localhost'
      , port: 27017
      , manager: new ServerManager('mongod', {
        dbpath: path.join(path.resolve('db'), f("data-%d", 27017)),
        setParameter: ['enableTestCommands=1']
      })
    }

    executeTestSuite();
  }
}<|MERGE_RESOLUTION|>--- conflicted
+++ resolved
@@ -424,37 +424,6 @@
       runner.plugin(new FileFilter(argv.f));
     }
 
-<<<<<<< HEAD
-  if(argv.e == 'replicaset') {
-    config = createConfiguration({
-        port: 31000,
-        host: 'localhost',
-        url: "mongodb://%slocalhost:31000/integration_tests?rs_name=rs",
-        writeConcernMax: {w: 'majority', wtimeout: 30000},
-        replicasetName: 'rs',
-
-        topology: function(host, port, serverOptions) {
-          var m = require('../');
-          host = host || 'localhost'; port = port || 31000;
-          serverOptions = shallowClone(serverOptions);
-          serverOptions.rs_name = 'rs';
-          serverOptions.poolSize = 1;
-          return new m.ReplSet([new m.Server(host, port)], serverOptions);
-        },
-
-        manager: function() {
-          var ReplSetManager = require('mongodb-tools').ReplSetManager;
-          // Return manager
-          return new ReplSetManager({
-              dbpath: path.join(path.resolve('db'))
-            , logpath: path.join(path.resolve('db'))
-            , arbiters: 1
-            // , enableMajorityReadConcern:null
-            , tags: [{loc: "ny"}, {loc: "sf"}, {loc: "sf"}]
-            , replSet: 'rs', startPort: 31000
-          });
-        },
-=======
     if(argv.n) {
       runner.plugin(new TestNameFilter(argv.n));
     }
@@ -483,7 +452,6 @@
         // Run the configuration
         runner.run(Configuration(config));
       });
->>>>>>> 8a473ae9
     });
   }
 
